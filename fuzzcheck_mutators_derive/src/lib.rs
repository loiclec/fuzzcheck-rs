--- conflicted
+++ resolved
@@ -296,11 +296,8 @@
     VoseAlias: TokenStream,
     RecursiveMutator: TokenStream,
     Box: TokenStream,
-<<<<<<< HEAD
     SubValueProvider: TokenStream,
-=======
     NeverMutator: TokenStream,
->>>>>>> 864acb8a
 }
 impl Common {
     #[allow(non_snake_case)]
@@ -364,11 +361,8 @@
             VoseAlias: ts!(mutators "::vose_alias::VoseAlias"),
             RecursiveMutator: ts!(mutators "::recursive::RecursiveMutator"),
             Box: ts!("::std::boxed::Box"),
-<<<<<<< HEAD
+            NeverMutator: ts!("::fuzzcheck::mutators::never::NeverMutator"),
             SubValueProvider: ts!("fuzzcheck::SubValueProvider"),
-=======
-            NeverMutator: ts!("::fuzzcheck::mutators::never::NeverMutator"),
->>>>>>> 864acb8a
         }
     }
 }
